--- conflicted
+++ resolved
@@ -3,101 +3,8 @@
 
 {% block content %}
     <div id="game_management">
-<<<<<<< HEAD
         <h1 id="game_name">Management for {{ game.name }}</h1>
         (<a href="{% url 'game_detail' game.id %}">game overview</a>)
-				(<a href="{% url 'game_change' game.id %}">edit game</a>)
-        <p>Performed action: {{ action }}</p>
-        <div class="game_management_section_imploded">
-          <h2>{% trans "pause game" %}</h2>
-						 <span class="description">{% trans "Toggles the ingame pause. Useful to free users in hanging diplomatic screens." %}</span>
-            {% if game.is_paused %}
-             <form method="post" action="{% url 'game_manage' game.id 'pause_disable' %}">
-                 {% csrf_token %}
-                 <span><input type="submit" value="{% trans "unpause game" %}" /></span>
-             </form>
-            {% else %}
-             <form method="post" action="{% url 'game_manage' game.id 'pause_enable' %}">
-                 {% csrf_token %}
-                 <span><input type="submit" value="{% trans "pause game" %}" /></span>
-             </form>
-            {% endif %}
-        </div>
-        <div class="game_management_section_imploded">
-					<h2><a name="">{% trans "force turn end" %}</a></h2>
-						 <span class="description">{% trans "Sets timer on a few seconds." %}</span>
-             <form method="post" action="{% url 'game_manage' game.id 'end_turn' %}">
-                 {% csrf_token %}
-                 <span><input type="submit" value="{% trans "end turn" %}" /></span>
-             </form>
-        </div>
-        <div class="game_management_section_imploded">
-          <h2>{% trans "send chat message" %}</h2>
-						 <span class="description">{% trans "Viewable for players in the game." %}</span>
-             <form method="post" action="{% url 'game_manage' game.id 'chat' %}">
-                 {% csrf_token %}
-                 <table>{{ chat_form }}</table>
-                 <span><input type="submit" value="{% trans "send message" %}" /></span>
-               </form>
-        </div>
-        <div class="game_management_section_imploded">
-          <h2>{% trans "set turn timer" %}</h2>
-						 <span class="description">{% trans "Time for the next round. Note that the ingame clock runs slower as desired. A value of 20 correspond with 24 hours." %}</span>
-             <form method="post" action="{% url 'game_manage' game.id 'set_turn_timer' %}">
-                 {% csrf_token %}
-                 <table>{{ timer_form }}</table>
-                 <span><input type="submit" value="{% trans "set timer" %}" /></span>
-             </form>
-        </div>
-        <div class="game_management_section_imploded">
-          <h2>{% trans "set turn timer of current round" %}</h2>
-             <form method="post" action="{% url 'game_manage' game.id 'set_current_turn_timer' %}">
-                 {% csrf_token %}
-                 <table>{{ current_timer_form }}</table>
-                 <span><input type="submit" value="{% trans "set timer" %}" /></span>
-             </form>
-        </div>
-        <div class="game_management_section_imploded">
-          <h2>{% trans "save game" %}</h2>
-						<span class="description">{% trans "Standard path: [Altroot]/Saves/multi. (Path is defined in pbSettings.json.). Overwrites existing files." %}</span>
-             <form method="post" action="{% url 'game_manage' game.id 'save' %}">
-                 {% csrf_token %}
-                 <table>{{ save_form }}</table>
-                 <span><input type="submit" value="{% trans "save game" %}" /></span>
-             </form>
-        </div>
-        <div class="game_management_section_imploded">
-          <h2><a href="{% url 'game_manage' game.id 'load' %}">{% trans "load game" %}</a></h2>
-        </div>
-        <div class="game_management_section_imploded">
-          <h2>{% trans "change password of player" %}</h2>
-             <form method="post" action="{% url 'game_manage' game.id 'set_player_password' %}">
-                 {% csrf_token %}
-                 <table>{{ set_player_password_form }}</table>
-                 <span><input type="submit" value="{% trans "change player password" %}" /></span>
-             </form>
-        </div>
-        <div class="game_management_section_imploded">
-					<h2><a href="{% url 'game_manage' game.id 'color' %}">{% trans "change colorset of player" %}</a></h2>
-        </div>
-        <div class="game_management_section_imploded">
-          <h2><a href="{% url 'game_manage' game.id 'kick' %}">{% trans "kick player" %}</a></h2>
-        </div>
-        <div class="game_management_section_imploded">
-          <h2>{% trans "swap autostart of save games" %}</h2>
-						<span class="description">{% trans "If autostart is enabled the server skips the setup wizard and directly loads a save." %}<br>{% trans "Do not disable the autostart if you running the server headless." %}</span>
-            {% if game.is_autostart %}
-             <form method="post" action="{% url 'game_manage' game.id 'autostart_disable' %}">
-                 {% csrf_token %}
-                 <span><input type="submit" value="{% trans "disable autostart" %}" /></span>
-             </form>
-            {% else %}
-             <form method="post" action="{% url 'game_manage' game.id 'autostart_enable' %}">
-                 {% csrf_token %}
-                 <span><input type="submit" value="{% trans "enable autostart" %}" /></span>
-             </form>
-            {% endif %}
-=======
     <h1 id="game_name">Management for {{ game.name }}</h1>
     (<a href="{% url 'game_detail' game.id %}">game overview</a>)
     (<a href="{% url 'game_change' game.id %}">edit game</a>)
@@ -219,7 +126,6 @@
             <p>{% trans "The sum of both values should not exceed 5 (for 52 players)." %}<br>
                 {% trans "The length of 0 (in the first field) disables this option." %}<br>
                 {% trans "The length of 1 enables an enummeration of all slots (A-z)" %}</p>
->>>>>>> e4ccbf75
         </div>
         <form method="post" action="{% url 'game_manage' game.id 'short_names' %}">
             {% csrf_token %}
