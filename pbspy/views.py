--- conflicted
+++ resolved
@@ -31,16 +31,6 @@
         GameManagementTimerForm, GameManagementCurrentTimerForm, GameManagementLoadForm, GameManagementSetPlayerPasswordForm,\
         GameManagementSaveForm, GameLogTypesForm, GameLogSaveFilterForm, GameManagementShortNamesForm,\
         GameManagementSetPlayerColorForm, GameManagementSetVictoryForm
-<<<<<<< HEAD
-=======
-
-from pbspy.models import GameLogTurn, GameLogReload, GameLogMetaChange, GameLogTimerChanged,\
-    GameLogPause, GameLogServerTimeout, GameLogPlayer, GameLogLogin, GameLogLogout,\
-    GameLogFinish, GameLogScore, GameLogNameChange, GameLogEliminated, GameLogAI,\
-    GameLogClaimed, GameLogAdminAction, GameLogAdminSave, GameLogAdminPause, GameLogAdminEndTurn,\
-    GameLogForceDisconnect, GameLogMissedTurn, GameLogCurrentTimerChanged,\
-    VictoryInfo
->>>>>>> 0caa2101
 
 from pbspy.models import GameLogTurn, GameLogReload, GameLogMetaChange, GameLogTimerChanged,\
     GameLogPause, GameLogServerTimeout, GameLogPlayer, GameLogLogin, GameLogLogout,\
