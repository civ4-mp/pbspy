from django.http import HttpResponseBadRequest, HttpResponse
from django.views import generic
from django.views.generic.list import MultipleObjectMixin, MultipleObjectTemplateResponseMixin
from pbspy.models import Game, GameLog, Player, InvalidPBResponse
from pbspy.forms import GameForm, GameManagementChatForm, GameManagementMotDForm,\
        GameManagementTimerForm, GameManagementLoadForm, GameManagementSetPlayerPasswordForm,\
        GameManagementSaveForm, GameLogTypesForm, GameManagementShortNamesForm

from pbspy.models import GameLogTurn, GameLogReload, GameLogMetaChange, GameLogTimerChanged,\
    GameLogPause, GameLogServerTimeout, GameLogPlayer, GameLogLogin, GameLogLogout,\
    GameLogFinish, GameLogScore, GameLogNameChange, GameLogEliminated, GameLogAI,\
    GameLogClaimed, GameLogAdminAction, GameLogAdminSave, GameLogAdminPause, GameLogAdminEndTurn,\
    GameLogForceDisconnect
from django.contrib.auth.decorators import login_required
from django.views.decorators.http import require_http_methods
from django.views.decorators.csrf import csrf_exempt
from django.db.models import Count, Q
from django.shortcuts import render
from django.http import HttpResponseRedirect
from django.core.urlresolvers import reverse
from django.core.exceptions import PermissionDenied

import json
import operator
import functools


class GameListView(generic.ListView):
    model = Game

    def get_queryset(self):
        return self.model.objects.filter(
            Q(is_private=False)
            | Q(admins__id=self.request.user.id)).annotate(
                player_count=Count('player', distinct=True))

game_list = GameListView.as_view()


class GameDetailView(generic.edit.FormMixin, generic.DetailView):
    model = Game

    # List of possible orderings

    # Definitions of orderings
    player_orders = ['id', 'leader', 'score', 'civ', 'name', 'status', 'finished']
    # Note that minus sign just swap ordering of first key
    player_order_defs = {
        'id': ['ingame_id'],
        '-id': ['-ingame_id'],
        'leader': ['leader', '-score', 'ingame_id'],
        '-leader': ['-leader', '-score', 'ingame_id'],
        'score': ['-score', 'leader', 'ingame_id'],
        '-score': ['score', 'leader', 'ingame_id'],
        'civ': ['civilization', '-score', 'ingame_id'],
        '-civ': ['-civilization', '-score', 'ingame_id'],
        'name': ['name', '-score', 'ingame_id'],
        '-name': ['-name', '-score', 'ingame_id'],
        'status': ['ingame_id'],
        '-status': ['-ingame_id'],
        'finished': ['-finished_turn','ingame_id'],
        '-finished': ['finished_turn','ingame_id'],
    }

    # Tuple of GameLog sub classes (subset)
    log_classes = (
        GameLogFinish,
        GameLogLogin,
        GameLogLogout,
        GameLogScore,
        GameLogPause,
        GameLogTurn,
        GameLogReload,
    )

    # Generate key and names for select form
    log_choices = tuple(
        [(l.__name__, l.generateGenericLogTypeName()()) for l in log_classes])
    log_keys = dict(log_choices).keys()

    # Default offset for turn filtering of log
    log_turn_filter = {'offset_max':0, 'offset_min':1 }


    def player_list_setup(self, game, context):
        # 1. Get uri argument 'player_order'
        # Check if new value is allowed and overwrite
        # old session value.
        player_order_old = self.request.session.get('player_order', 'score')
        player_order_str = str(
            self.request.GET.get('player_order', player_order_old))
        if player_order_str != player_order_old:
            if not player_order_str in self.player_order_defs:
                player_order_str = player_order_old
            else:
                self.request.session['player_order'] = player_order_str

        # 2. Get list of keys which define the selected ordering
        player_order = self.player_order_defs.get(
            player_order_str,
            self.player_order_defs.get('score'))

        # 3. Create dict of the ordering keywords but add a
        #    minus sign for the current ordering.
        #    The dict can be used in templates to create links
        context['orders'] = dict(zip(self.player_orders, self.player_orders))
        if player_order_str in self.player_orders:
            context['orders'][player_order_str] = "-" + player_order_str
        context['orders']['current'] = player_order_str

        # 4. Attach ordered list of players
        context['players'] = list(
            game.player_set.all().order_by(*player_order))

        # 5. Post-processed sorting over properties without
        # simple sql definitions.
        if player_order_str == "status":
            context['players'] = sorted(
                context['players'], key=lambda pl: pl.status())
        if player_order_str == "-status":
            context['players'] = sorted(
                context['players'], key=lambda pl: pl.status(), reverse=True)

    def log_setup(self, game, context):
        # 0. Define turn filter
        turn_filter = self.request.session.get('log_turn_filter',
                GameDetailView.log_turn_filter )
        # Use absolute turn values to filter
        turn_max = game.turn - turn_filter['offset_max']
        turn_min = game.turn - turn_filter['offset_min']
        roundlog = game.gamelog_set.filter( Q(GameLog___turn__range = [turn_min,turn_max] ) )

        # 1. Define player filter
        player_id = int(self.request.GET.get('player_id', -1))
        if player_id > -1:
            p_list = [Q(**{'GameLogPlayer___player__id': None}),
<<<<<<< HEAD
                      Q(**{'GameLogPlayer___player__ingame_id': player_id})
                      ]
=======
                      Q(**{'GameLogPlayer___player__id': player_id})]
>>>>>>> da48b027
        else:
            p_list = [Q()]

        # 2. Define new form for log filter selection
        log_type_filter = self.request.session.get(
            'log_type_filter', GameDetailView.log_keys)
        logFilterForm = GameLogTypesForm()
        logFilterForm.fields['log_type_filter'].choices = GameDetailView.log_choices
        logFilterForm.fields['log_type_filter'].initial = log_type_filter
        logFilterForm.fields['player_id'].initial = player_id
        logFilterForm.fields['log_turn_max'].initial = game.turn - turn_filter['offset_max']
        logFilterForm.fields['log_turn_min'].initial = game.turn - turn_filter['offset_min']
        context['logFilterForm'] = logFilterForm

        # Just filter if not all types are selected
        if 0 < len(log_type_filter) < len(GameDetailView.log_choices):
            # Use A|B|... condition if less log types are selected
            # Otherwise use notA & notB & notC for the complement set
            c_list = []
            # This switch was disable because the result for
            # the else branch could be non-intuitive.
            #if len(log_type_filter) < 0.66 * len(GameDetailView.log_classes):
            if True:
                for c in GameDetailView.log_classes:
                    if c.__name__ in log_type_filter:
                        c_list.append(Q(**{'instance_of': c}))

                context['log'] = roundlog.filter(
                    functools.reduce(operator.or_, c_list)).filter(
                        functools.reduce(operator.or_, p_list)
                    ).order_by('-id')
            else:
                for c in GameDetailView.log_classes:
                    if not c.__name__ in log_type_filter:
                        c_list.append(Q(**{'not_instance_of': c}))

                context['log'] = roundlog.filter(
                    functools.reduce(operator.and_, c_list)).filter(
                        functools.reduce(operator.or_, p_list)
                    ).order_by('-id')
        else:
            context['log'] = roundlog.filter(
                functools.reduce(operator.or_, p_list)
            ).order_by('-id')

    def get_context_data(self, **kwargs):
        context = super(GameDetailView, self).get_context_data(**kwargs)
        game = self.object
        if not game.can_view(self.request.user):
            raise PermissionDenied()

        context['can_manage'] = game.can_manage(self.request.user)

        # Player list
        self.player_list_setup(game, context)

        game.player_finished_count = \
            sum(1 for p in context['players'] if p.finished_turn)
        game.player_count = len(context['players'])

        self.log_setup(game, context)
        return context

    def post(self, request, *args, **kwargs):
        self.object = self.get_object()
        game = self.object
        if not game.can_view(self.request.user):
            raise PermissionDenied()

        form = GameLogTypesForm(request.POST)
        form.fields['log_type_filter'].choices = GameDetailView.log_choices

        turn_filter = self.request.session.get('log_turn_filter',
                GameDetailView.log_turn_filter )

        if form.is_valid():
            log_type_filter = form.cleaned_data.get('log_type_filter')
            self.request.session['log_type_filter'] = log_type_filter
            self.request.session['log_turn_filter'] = {
                    'offset_max': game.turn - form.cleaned_data.get('log_turn_max'),
                    'offset_min': game.turn - form.cleaned_data.get('log_turn_min')
                    }

        else:
            return HttpResponseBadRequest('bad request')
            # return self.form_invalid(form)

        return HttpResponseRedirect(reverse('game_detail', args=[game.id]))


game_detail = GameDetailView.as_view()


class GameLogView(generic.View,
                  MultipleObjectMixin,
                  MultipleObjectTemplateResponseMixin):
    model = GameLog
    template_name = "pbspy/game_log.html"

    def get(self, request, game_id):
        self.object_list = self.model.objects.filter(
            game_id__exact=game_id).order_by('-id')
        context = self.get_context_data()
        return self.render_to_response(context)

game_log = GameLogView.as_view()


@login_required()
def game_create(request):
    if request.method == 'POST':
        form = GameForm(request.POST)
        if form.is_valid():
            game = form.save()
            game.admins.add(request.user)
            game.save()
            game.update()
            return HttpResponseRedirect(reverse('game_detail', args=[game.id]))
    else:
        form = GameForm()
    return render(request, 'pbspy/game_create.html', {'form': form})


def game_manage(request, game_id, action=""):
    game = Game.objects.get(id=game_id)
    if not game.can_manage(request.user):
        return HttpResponse('unauthorized', status=401)

    context = {'game': game}
    context['timer_form'] = GameManagementTimerForm(
        initial={'timer': game.timer_max_h})
    context['chat_form'] = GameManagementChatForm()
    context['motd_form'] = GameManagementMotDForm()
    context['short_names_form'] = GameManagementShortNamesForm()
    context['save_form'] = GameManagementSaveForm()

    saves = sorted(game.pb_list_saves(), key=lambda k: -k['timestamp'])
    load_choices = []

    # Add entry for restart of running state
    load_choices.append(('restart', 'Save and reload current game'))

    for save in saves:
        folder_index = int(save['folderIndex'])
        key = "/".join([str(folder_index), save['name']])
        label = "{} ({})".format(save['name'], save['date'])
        choice = (key, label)
        load_choices.append(choice)

    context['load_form'] = GameManagementLoadForm(load_choices)
    context['set_player_password_form'] = GameManagementSetPlayerPasswordForm(
        game.player_set)

    if request.method == 'POST':
        if action == 'pause_enable':
            game.pb_set_pause(True)
            return HttpResponse('pause enabled', status=200)
        elif action == 'pause_disable':
            game.pb_set_pause(False)
            return HttpResponse('pause disabled', status=200)
        elif action == 'headless_enable':
            game.pb_set_headless(True)
            return HttpResponse('headless mode enabled', status=200)
        elif action == 'headless_disable':
            game.pb_set_headless(False)
            return HttpResponse('headless mode disabled', status=200)
        elif action == 'autostart_enable':
            game.pb_set_autostart(True)
            return HttpResponse('pb autostart enabled', status=200)
        elif action == 'autostart_disable':
            game.pb_set_autostart(False)
            return HttpResponse('pb autostart disabled', status=200)
        elif action == 'end_turn':
            game.pb_end_turn()
            return HttpResponse('turn ended', status=200)
        elif action == 'set_turn_timer':
            form = GameManagementTimerForm(request.POST)
            if form.is_valid():
                game.pb_set_turn_timer(form.cleaned_data['timer'])
                return HttpResponse('timer set', status=200)
            context['timer_form'] = form
        elif action == 'chat':
            form = GameManagementChatForm(request.POST)
            if form.is_valid():
                game.pb_chat(form.cleaned_data['message'])
                return HttpResponse('chat message sent.', status=200)
            context['chat_form'] = form
        elif action == 'motd':
            form = GameManagementMotDForm(request.POST)
            if form.is_valid():
                game.pb_motd(form.cleaned_data['message'])
                return HttpResponse('MotD sent.', status=200)
            context['motd_form'] = form
        elif action == 'short_names':
            form = GameManagementShortNamesForm(request.POST)
            if form.is_valid():
                game.pb_short_names(
                        form.cleaned_data['iShortNameLen'],
                        form.cleaned_data['iShortDescLen'] )
                return HttpResponse('Set short names.', status=200)
            context['short_names_form'] = form
        elif action == 'save':
            form = GameManagementSaveForm(request.POST)
            if form.is_valid():
                game.pb_save(form.cleaned_data['filename'], request.user)
                return HttpResponse('game saved.', status=200)
            context['save_form'] = form
        elif action == 'load':
            form = GameManagementLoadForm(load_choices, request.POST)
            if form.is_valid():
                selected_file = form.cleaned_data['filename']
                if selected_file == "restart":
                    game.pb_restart("", 0, request.user)
                else:
                    (folder_index_str, filename) = selected_file.split('/', 1)
                    folder_index = int(folder_index_str)
                    game.pb_restart(filename, folder_index, request.user)
                return HttpResponse('game loaded.', status=200)
            context['load_form'] = form
        elif action == 'set_player_password':
            form = GameManagementSetPlayerPasswordForm(
                game.player_set, request.POST)
            if form.is_valid():
                game.pb_set_player_password(
                    form.cleaned_data['player'].id,
                    form.cleaned_data['password'])
                return HttpResponse('passwort set.', status=200)
            context['set_player_password_form'] = form
        else:
            return HttpResponseBadRequest('bad request')

    context['action'] = action
    return render(request, 'pbspy/game_manage.html', context)


@login_required()
def game_update_manual(request, game_id):
    game = Game.objects.get(id=game_id)
    game.update()
    return HttpResponse('ok', status=200)


@csrf_exempt
@require_http_methods(["POST"])
def game_update(request):
    try:
        game_id = int(request.POST['id'])
        pw_hash = request.POST['pwHash']
    except (KeyError, ValueError):
        return HttpResponseBadRequest('bad request')

    game = Game.objects.get(id=game_id)
    if pw_hash != game.auth_hash():
        return HttpResponse('unauthorized', status=401)

    if 'info' in request.POST:
        try:
            info = json.loads(request.POST['info'])
        except (KeyError, ValueError):
            return HttpResponseBadRequest('bad request (info)')
        if info['return'] != 'ok':
            return HttpResponseBadRequest('bad request (return)')
        game.set_from_dict(info['info'])
    elif 'force_disconnect' in request.POST:
        game.force_disconnect()
    else:
        return HttpResponseBadRequest('bad request (no idea what to do)')

    return HttpResponse('ok')<|MERGE_RESOLUTION|>--- conflicted
+++ resolved
@@ -134,12 +134,8 @@
         player_id = int(self.request.GET.get('player_id', -1))
         if player_id > -1:
             p_list = [Q(**{'GameLogPlayer___player__id': None}),
-<<<<<<< HEAD
                       Q(**{'GameLogPlayer___player__ingame_id': player_id})
                       ]
-=======
-                      Q(**{'GameLogPlayer___player__id': player_id})]
->>>>>>> da48b027
         else:
             p_list = [Q()]
 
